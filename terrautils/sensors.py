"""Extractors

This module contains dictionaries and references for handling sensor information.
"""

import os
import re
import datetime

from terrautils.betydb import get_experiments

# 2017
year_p = '(20\d\d)'
# 06
month_p = '(0[1-9]|1[0-2])'
# 28
day_p = '(10|20|[0-2][1-9]|3[01])'
# 2017-06-28
date_p = '{}-{}-{}'.format(year_p, month_p, day_p)
# 23-48-28
time_p = '([0-1]\d|2[0-3])-([0-5]\d)-([0-5]\d)'
# 23-48-28-435
full_time_p = '([0-1]\d|2[0-3])-([0-5]\d)-([0-5]\d)-(\d{3})'
# 2017-06-28__23-48-28-435
full_date_p = '{}__{}'.format(date_p, full_time_p)

""" If the bety traits that are submitted to bety need to be renamed, only
    change the value of the dict key/value pair. Extractors will reference
    the key in their code and use whatever the value is for trait name."""
STATIONS = {
    'danforth': {
        'ddpscIndoorSuite': {
            "bety_traits": {
                "sv_area": "sv_area",
                "tv_area": "tv_area",
                "hull_area": "hull_area",
                "solidity": "solidity",
                "height": "height",
                "permieter": "perimeter"
            }
        }
    },

    'ksu': {
        'dsm': {
            'display': 'Digital Surface Model GeoTIFFs',
            'template': '{base}/{station}/Level_1/{sensor}/{filename}',
            'pattern': '{time}_DSM_16ASH-TERRA.tif'
        },
        'rededge': {
            'display': 'Red Edge',
            'template': '{base}/{station}/Level_1/{sensor}/{filename}',
            'pattern': '{time}_BGREN_16ASH-TERRA'
        }
    },

    'ua-mac': {
        'co2Sensor': {
            "fixed_metadata_datasetid": "5873a9924f0cad7d8131b648",
            'template': '{base}/{station}/raw_data/' + \
                        '{sensor}/{date}/{time}/{filename}',
            'pattern': '([0-9a-f]){8}-([0-9a-f]){4}-([0-9' + \
                       'a-f]){4}-([0-9a-f]){4}-([0-9a-f])' + \
                       '{12}_(metadata.json|rawData0000.bin)'
        },
        
        'stereoTop': {
            "fixed_metadata_datasetid": "5873a8ae4f0cad7d8131ac0e"
        },
        
        'flirIrCamera': {
            "fixed_metadata_datasetid": "5873a7184f0cad7d8131994a"
        },
        
        "cropCircle": {
            "fixed_metadata_datasetid": "5873a7ed4f0cad7d8131a2e7"
        },
        
        "irrigation": {
            "fixed_metadata_datasetid": "TBD",
            "geostream": ""
        },
        
        'EnvironmentLogger': {
            'template': '{base}/{station}/raw_data/' + \
                        '{sensor}/{date}/{filename}',
            'pattern': '{timestamp}_environment_logger.json',
            'fixed_metadata_datasetid': 'TBD'
        },
        
        "lightning": {
            "fixed_metadata_datasetid": "TBD",
            "geostream": ""
        },
        
        "ndviSensor": {
            "fixed_metadata_datasetid": "5873a8f64f0cad7d8131af54"
        },
        
        "parSensor": {
            "fixed_metadata_datasetid": "5873a8ce4f0cad7d8131ad86"
        },
        
        "priSensor": {
            "fixed_metadata_datasetid": "5873a9174f0cad7d8131b09a"
        },
        
        "ps2Top": {
            "fixed_metadata_datasetid": "5873a84b4f0cad7d8131a73d"
        },
        
        "scanner3DTop": {
            "fixed_metadata_datasetid": "5873a7444f0cad7d81319b2b"
        },
        
        "stereoTop": {
            "fixed_metadata_datasetid": "5873a8ae4f0cad7d8131ac0e"
        },
        
        "SWIR": {
            "fixed_metadata_datasetid": "5873a79e4f0cad7d81319f5f"
        },
        
        "VNIR": {
            "fixed_metadata_datasetid": "5873a7bb4f0cad7d8131a0b7"
        },
        
        "weather": {
            "fixed_metadata_datasetid": "TBD",
            "geostream": "UA-MAC Weather Station",
            "url": ""
        },
<<<<<<< HEAD
        "scanalyzer": {
              "fixed_metadata_datasetid": "5873eac64f0cad7d81349b0b"
        },
        
        'rgb_fullfield': {
            'template': '{base}/{station}/Level_1/'
=======

        'fullfield': {
            'display': 'Full Field Stitched Mosaics',
            'template': '{base}/{station}/Level_1/' + \
>>>>>>> 06a88fc1
                        '{sensor}/{date}/{filename}',
            'pattern': '{sensor}_L1_{station}_{date}{opts}.tif'
        },

        'vnir_netcdf': {
            'display': 'VNIR Hyperspectral NetCDFs',
            'template': '{base}/{station}/Level_1/' + \
                        '{sensor}/{date}/{time}/{filename}',
            'pattern': '{sensor}_L1_{station}_{timestamp}{opts}.nc',
            "bety_traits": {
                "NDVI705": "NDVI705"
            }
        },

        'swir_netcdf': {
            'display': 'SWIR Hyperspectral NetCDFs',
            'template': '{base}/{station}/Level_1/' + \
                        '{sensor}/{date}/{time}/{filename}',
            'pattern': '{sensor}_L1_{station}_{timestamp}{opts}.nc',
            "bety_traits": {
                "NDVI705": "NDVI705"
            }
        },

        'rgb_geotiff': {
            'display': 'RGB GeoTIFFs',
            'template': '{base}/{station}/Level_1/' + \
                        '{sensor}/{date}/{time}/{filename}',
            'pattern': '{sensor}_L1_{station}_{timestamp}{opts}.tif',
        },

        'rgb_canopyCover': {
            'bety_traits': {
                'canopy_cover': 'canopy_cover'
            },
            "url": ""
        },

        'texture_analysis': {
            'display': 'RGB Texture Analysis',
            'template': '{base}/{station}/Level_1/' + \
                        '{sensor}/{date}/{time}/{filename}',
            'pattern': '{sensor}_L1_{station}_{timestamp}{opts}.csv',
        },

        'ir_geotiff': {
            'display': 'Thermal IR GeoTIFFs',
            'template': '{base}/{station}/Level_1/' + \
                        '{sensor}/{date}/{time}/{filename}',
            'pattern': '{sensor}_L1_{station}_{timestamp}{opts}.tif',
        },

        'EnvironmentLogger': {
            'display': 'EnvironmentLogger netCDFs',
            'template': '{base}/{station}/Level_1/' + \
                        '{sensor}/{date}/{filename}',
            'pattern': '{sensor}_L1_{station}_{timestamp}{opts}.nc',
        },

        'vnir_soil_masks': {
            'display': 'VNIR Soil Masks',
            'template': '{base}/{station}/Level_2/' + \
                        '{sensor}/{date}/{time}/{filename}',
            'pattern': 'VNIR_L2_{station}_{timestamp}{opts}.nc'
        },

        'swir_soil_masks': {
            'display': 'SWIR Soil Masks',
            'template': '{base}/{station}/Level_2/'
                        '{sensor}/{date}/{time}/{filename}',
            'pattern': 'SWIR_L2_{station}_{timestamp}{opts}.nc'
        },

        'laser3d_mergedlas': {
            'display': 'Laser Scanner 3D LAS',
            'template': '{base}/{station}/Level_1/' + \
                        'scanner3DTop/{date}/{time}/{filename}',
            'pattern': 'scanner3DTop_L1_{station}_{timestamp}' + \
                       '_merged{opts}.las'
        },

        'scanner3DTop_plant_height': {
            'display': 'Laser Scanner 3D Plant Height',
            'template': '{base}/{station}/Level_1/' + \
                        'scanner3DTop/{date}/{time}/{filename}',
            'pattern': 'scanner3DTop_L1_{station}_{timestamp}' + \
                       '_height{opts}.tif'
        },

        'scanner3DTop_heightmap': {
            'display': 'Digital Surface Model GeoTiffs',
            'template': '{base}/{station}/Level_2/' + \
                        '{sensor}/{date}/{time}/{filename}',
            'pattern': 'scanner3DTop_L2_{station}_{timestamp}' + \
                       '_heightmap{opts}.tif'
        },
    },
}


def add_arguments(parser):

    if os.path.exists('/projects/arpae/terraref/sites'):
        TERRAREF_BASE = '/projects/arpae/terraref/sites'
    else:
        TERRAREF_BASE = '/home/extractor/sites'

    parser.add_argument('--terraref_base', type=str,
            default=os.environ.get('TERRAREF_BASE', TERRAREF_BASE),
            help='path to the sites directory on local host')

    parser.add_argument('--terraref_site', type=str,
            default=os.environ.get('TERRAREF_SITE', 'ua-mac'),
            help='site name (default=TERRAREF_SITE | ua-mac)')

    parser.add_argument('--terraref_sensor', type=str,
            default=os.environ.get('TERRAREF_SENSOR', ''),
            help='sensor name (default=None)')


def exact_p(pattern):

    return '^{}$'.format(pattern)


class Sensors():
    """Simple class used to save components of the file system path
    where sensor data will be stored.
    """

    def __init__(self, base, station, sensor='', stations=STATIONS):
        """Initialize basic path elements from env and cmdline."""

        self.stations = stations
        self.base = base.rstrip('/')

        if station in self.stations.keys():
            self.station = station
        else:
            raise AttributeError('unknown station name "{}"'.format(station))

        self._sensor = sensor


    @property
    def sensor(self):

        if self._sensor:
            return self._sensor
        else:
            raise RuntimeError('sensor not set')
        

    @sensor.setter
    def sensor(value):
        if value in self.stations[self.station].keys():
            self._sensor = value
        else:
            raise AttributeError('unknown sensor name "{}"'.format(value))


    def get_sensor_path(self, timestamp, sensor='', filename='',
                        opts=None, ext=''):
        """Get the appropritate path for writing sensor data

        Args:
          timestamp (datetime str): timestamp string
          sensor (str): overrides instance sensor variable, optional
          filename (str): overrides default filename, optional
          opts (list): list of filename extensions, optional
          ext (str): overrides the default filename extension, optional

        Returns:
          (str) full path to file

        Notes:
          When no filename is given, get_sensor_path returns the desired
          path with pre-defined, well-known filename. If filename is not
          given and no pre-defined filename exists, then a RuntimeError
          is raised.

          If a filename is supplied, it must match a pre-defined pattern.
          A RuntimeError is raised if the filename does not match the
          pattern.
        """

        # override class sensor
        if not sensor:
            sensor = self.sensor
        # split timestamp into date and hour-minute-second components
        if timestamp.find('__') > -1:
            date, hms = timestamp.split('__')
        else:
            raise RuntimeError('sensor {} does not exist'.format(sensor))

        # Get regex patterns for this site/sensor
        try:
            s = self.stations[self.station][sensor]
        except KeyError:
            raise RuntimeError('sensor {} does not exist'.format(sensor))

        # create opt string
        if opts:
            opts = '_'.join(['']+opts)
        else:
            opts = ''

        # pattern should be completed with regex string using format
        if filename:
            pattern = exact_p(s['pattern']).format(sensor='\D*',
                    station='\D*', date=date_p, time=full_time_p,
                    timestamp=full_date_p, opts='\D*')

            result = re.match(pattern, filename)
            if result == None:
                raise RuntimeError('The filename given does not match the correct pattern')

        else:
            filename = s['pattern'].format(station=self.station,
                    sensor=sensor, timestamp=timestamp, date=date, time=hms,
                    opts=opts)

        # replace default extension in filename
        if ext:
            filename = '.'.join([os.path.splitext(filename)[0], 
                                ext.lstrip('.')])

        path = s['template'].format(base=self.base, station=self.station,
                                    sensor=self.sensor, timestamp=timestamp,
                                    date=date, time=hms, filename=filename)
        return path


    def get_sensor_path_by_dataset(self, dsname, sensor='', ext='', 
                                   opts=None, hms=''):
        """Get the appropritate path for writing sensor data

        Args:
          datasetname (sensor - date__timestamp str):
              e.g. VNIR - 2017-06-28__23-48-28-435
          sensor (str): sensor name, may be a product name for Level_1
          opts (list of strs): any suffixes to apply to generated filename
          hms (str): allows one to add/override a timestamp
              if not included in datasetname (e.g. EnvironmentLogger)

        Returns:
          (str) full path
        """

        # Split dataset into sensorname and timestamp portions
        if dsname.find(" - ") > -1:
            sensorname, time = dsname.split(" - ")
        else:
            sensorname = dsname
            time = "2017-01-01"

        # Override/add timestamp if necessary
        if hms:
            if time.find("__") > -1:
                date = time.split("__")[0]
            else:
                date = time
            time = date + "__" + hms

        # Override dataset sensor name with provided name if given
        # (e.g. use timestamp of raw while getting Level_1 output)
        if not sensor:
            sensor = sensorname

        return self.get_sensor_path(time, sensor=sensor, opts=opts, ext=ext)


    def get_fixed_datasetid_for_sensor(site='', sensor=''):
        """Return the Clowder dataset ID for the fixed sensor information"""

        if not site:
            site = self.station
        if not sensor:
            sensor = self.sensor

        return self.stations[site][sensor]['fixed_metadata_datasetid']


    def create_sensor_path(self, timestamp, sensor='', filename='',
                        opts=None, ext=''):
        """Return the full path for the sensor data
        
        Note: this function is similar to get_sensor_path and takes
        all the same arguments but has a side-effect of creating
        any missing directories in the path.
        """

        path = self.get_sensor_path(timestamp, sensor, filename,
                                        opts, ext)
        dirs = os.path.dirname(path) 
        if not os.path.exists(dirs):
            os.makedirs(dirs)

        return path


    def get_sites(self):
        """Get all sites (stations) listed."""

        return self.stations.keys()


    def get_season(self, date):
        experiments = get_experiments()

        # We only care about date portion if timestamp is given
        if date.find("__") > -1:
            date = date.split("__")[0]

        ds_time = datetime.datetime.strptime(date, "%Y-%m-%d")
        for exp in experiments:
            begin = datetime.datetime.strptime(exp['start_date'], "%Y-%m-%d")
            end = datetime.datetime.strptime(exp['end_date'], "%Y-%m-%d")

            if ds_time >= begin and ds_time <= end:
                return exp['name'][:exp['name'].find(':')]


    def get_sensors(self, station=''):
        """Get all sensors for a given station."""

        # TODO: allow the KeyError on bad station name?
        if station:
            return self.stations[station].keys()
        else:
            return self.stations[self.station].keys()


    def get_display_name(self, sensor=''):
        """Get display name for a sensor."""

        if sensor:
            return self.self.stations[self.station][sensor]['display']
        else:
            return self.self.stations[self.station][self.sensor]['display']<|MERGE_RESOLUTION|>--- conflicted
+++ resolved
@@ -130,19 +130,14 @@
             "geostream": "UA-MAC Weather Station",
             "url": ""
         },
-<<<<<<< HEAD
+      
         "scanalyzer": {
               "fixed_metadata_datasetid": "5873eac64f0cad7d81349b0b"
         },
-        
-        'rgb_fullfield': {
-            'template': '{base}/{station}/Level_1/'
-=======
 
         'fullfield': {
             'display': 'Full Field Stitched Mosaics',
             'template': '{base}/{station}/Level_1/' + \
->>>>>>> 06a88fc1
                         '{sensor}/{date}/{filename}',
             'pattern': '{sensor}_L1_{station}_{date}{opts}.tif'
         },
