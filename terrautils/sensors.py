import os
import re

<<<<<<< HEAD
import extractors
=======
>>>>>>> befae84f

if os.path.exists('/projects/arpae/terraref/sites'):
    TERRAREF_BASE = '/projects/arpae/terraref/sites'
else:
    TERRAREF_BASE = '/home/extractor/sites'

TERRAREF_BASE = os.environ.get('TERRAREF_BASE', TERRAREF_BASE)


"""
{
    "site short (disk) name": {
        "sitename": "site long name"
        "sensors": {
            "sensor short name": {
                "grouping": { "either unstitched (raw outputs) or stitched (full field clippable mosaics)"
                    "template": "location on disk after site base (e.g. /home/extractor/sites/ua-mac/raw/PATHNAME)
                    "level": "data product level, default level (e.g. raw_data)
                    "day_folder": "whether there is a date folder between template and data, default True"
                    "timestamp_folder": "whether there is a timestamp folder between template and data, default True"
                    "patterns": ["basic representations of filename pattern if unusual
                        TZUTC = YYYY-MM-DDTHH-MM-SSZ"
                        SNAPID = Danforth snapshot ID (e.g. 295351)
                        UID = some distinct ID number that may vary per dataset
                    ],
                    "suffixes" ["basic representations of filename pattern if using extractors.get_output_filename
                        terrautils.extractors.get_output_filename(
                            "dataset (e.g. stereoTop - 2000-01-01__01-01-01-000)",
                            outextension=suffixes[i].split('.')[1],
                            site="uamac",
                            opts=[suffixes[i].split('.')[0]]
                        )
                    ]
                },
            }
        }
    }
}
"""


year_p = '(20\d\d)'
month_p = '(0[1-9]|1[0-2])'
day_p = '(10|20|[0-2][1-9]|3[01])'
date_p = '{}-{}-{}'.format(year_p, month_p, day_p)
time_p = '([0-1]\d|2[0-3])-([0-5]\d)-([0-5]\d)'
full_time_p = '([0-1]\d|2[0-3])-([0-5]\d)-([0-5]\d)-(\d{3})'
full_date_p = '{}__{}'.format(date_p, full_time_p)

STATIONS = {
    'danforth': {
        'sitename': 'Danforth Plant Science Center '
                    'Bellweather Phenotyping Facility',
        'derived_data': {
        },
        'raw_data': {
            'ddpscIndoorSuite': {
                'template': '{TERRAREF_BASE}/{station}/{level}/'
                            '{sensor}/{snapshotID}/{filename}',  
                'filename': '{snapshotID}/{suffix}.png'
            }
        },
        'plantcv': {
            'template': '{TERRAREF_BASE}/{station}{level}/'
                        '{sensor}/{time}/{filename}',
            'filename': 'avg_traits.csv'
        }
    },

    'ksu': {
        'sitename': 'Ashland Bottoms KSU Field Site',
        'raw_data': {
        },

        'Level_1': {
            'dsm': {
                'template': '{TERRAREF_BASE}/{station}/{level}/'
                            '{sensor}/{filename}',
                'filename': '{time}_DSM_16ASH-TERRA.tif'
            },
            'rededge': {
                'template': '{TERRAREF_BASE}/{station}/{Level_1}/'
                            '{sensor}/{filename}',
                'filename': '{time}_BGREN_16ASH-TERRA'
            }
        },
        'Level_2': {
        }
    },

    'ua-mac': {
        'sitename': 'MAC Field Scanner',
<<<<<<< HEAD
        'sensors': {
            'stereoTop': {
                "fixed_metadata_datasetid": "5873a8ae4f0cad7d8131ac0e",
                "unstitched": {
                    "pathname": "stereoTop_geotiff",
                    'suffixes': [
                        "left.jpg", "right.jpg",
                        "left.tif", "right.tif"
                    ]
                },
                "stitched": {
                    "pathname": "fullfield",
                    "timestamp_folder": False,
                    "patterns": [
                        "stereoTop_fullfield.tif",
                        "stereoTop_fullfield_10pct.tif"
                    ]
                }
            },
            'flirIrCamera': {
                "fixed_metadata_datasetid": "5873a7184f0cad7d8131994a",
                "unstitched": {
                    "pathname": "flir2tif",
                    'suffixes': [".png", ".tif"]
                },
                "stitched": {
                    "pathname": "fullfield",
                    "timestamp_folder": False,
                    "patterns": [
                        "flirIrCamera_fullfield.tif",
                        "flirIrCamera_fullfield_10pct.tif"
                    ]
                }
            },
            "co2Sensor": {
                "fixed_metadata_datasetid": "5873a9924f0cad7d8131b648"
            },
            "cropCircle": {
                "fixed_metadata_datasetid": "5873a7ed4f0cad7d8131a2e7"
            },
            "EnvironmentLogger": {
                "fixed_metadata_datasetid": "TBD"
            },
            "irrigation": {
                "fixed_metadata_datasetid": "TBD"
            },
            "lightning": {
                "fixed_metadata_datasetid": "TBD"
            },
            "ndviSensor": {
                "fixed_metadata_datasetid": "5873a8f64f0cad7d8131af54"
            },
            "parSensor": {
                "fixed_metadata_datasetid": "5873a8ce4f0cad7d8131ad86"
            },
            "priSensor": {
                "fixed_metadata_datasetid": "5873a9174f0cad7d8131b09a"
            },            
            "ps2Top": {
                "fixed_metadata_datasetid": "5873a84b4f0cad7d8131a73d"
            },
            "scanner3DTop": {
                "fixed_metadata_datasetid": "5873a7444f0cad7d81319b2b"
            },
            "stereoTop": {
                "fixed_metadata_datasetid": "5873a8ae4f0cad7d8131ac0e"
            },
            "SWIR": {
                "fixed_metadata_datasetid": "5873a79e4f0cad7d81319f5f"
            },
            "VNIR": {
                "fixed_metadata_datasetid": "5873a7bb4f0cad7d8131a0b7"
            },
            "weather": {
                "fixed_metadata_datasetid": "TBD"
            },

=======
        'Level_1': {
            'rgb_fullfield': {
                'template': '{TERRAREF_BASE}/{station}/{level}/'
                            '{sensor}/{date}/{filename}',
                'filename': 'stereoTop_fullfield.tif'
            },
            'rgb_fullfield_1pct': {
                'template': '{TERRAREF_BASE}/{station}/{level}/'
                            '{sensor}/{date}/{filename}',
                'filename': 'stereoTop_fullfield_1pct.tif'
            },
            'flirIrCamera': {
                'template': '{TERRAREF_BASE}/{station}/{level}/'
                            '{sensor}/{date}/{time}/{filename}',
                'pattern': '([0-9a-f]){8}-([0-9a-f]){4}-([0-9'
                           'a-f]){4}-([0-9a-f]){4}-([0-9a-f])'
                           '{12}.(png|tif)'
            },
            'stereoTop_geotiff': {
                'template': '{TERRAREF_BASE}/{station}/{level}/'
                            '{sensor}/{date}/{time}/{filename}',
                'pattern': ('stereoTop_lv1_{}__{}_uamac_(left|right)'
                            '.(jpg|tif)').format(date_p, full_time_p)
            },
            'stereoTop_canopyCover': {
                'template': '{TERRAREF_BASE}/{station}/{level}/'
                            '{sensor}/{date}/{time}/{filename}',
                'filename': 'CanopyCoverTraits.csv'
            },
            'texture_analysis': {
                'template': '{TERRAREF_BASE}/{station}/{level}/'
                            '{sensor}/{date}/{time}/{filename}',
                'pattern': 'stereoTop_lv1_{}__{}_uamac_texture.csv'.\
                            format(date_p, full_time_p)
            },
            'flir2tif': {
                'template': '{TERRAREF_BASE}/{station}/{level}/'
                            '{sensor}/{date}/{time}/{filename}',
                'pattern': 'flirIrCamera - {}__{}.(png|tif)'.\
                            format(date_p, full_time_p)
            },
            'ps2_png': {
            },
            'bin2csv': {
            },
            'EnvironmentLogger': {
                'template': '{TERRAREF_BASE}/{station}/{level}/'
                            '{sensor}/{date}/{filename}',
                'pattern': '{}_{}_environmentlogger.nc'.\
                           format(date_p, time_p)
            },
            'soil_removal_vnir': {
                'template': '{TERRAREF_BASE}/{station}/{level}/'
                            '{sensor}/{date}/{time}/{filename}',
                'pattern': 'VNIR_lv1_{}__{}_{}'.format(date_p, 
                           full_time_p, 'uamac_soilremovalmask.nc')
            },
            'soil_removal_swir': {
                'template': '{TERRAREF_BASE}/{station}/{level}/'
                            '{sensor}/{date}/{time}/{filename}',
                'pattern': ''
            },
            'scanner3DTop_mergedlas': {
                'template': '{TERRAREF_BASE}/{station}/{level}/'
                            '{sensor}/{date}/{time}/{filename}',
                'pattern': 'scanner3DTop_(lv1_)?{}__{}.las'.\
                           format(date_p, full_time_p,
                           '(_uamac_merged | MergedPointCloud)')
            },
            'scanner3DTop_plant_height': {
                'template': '{TERRAREF_BASE}/{station}/{level}/'
                            '{sensor}/{date}/{time}/{filename}',
                'pattern': ('scanner3DTop - {}__{} {}.npy'.\
                            format(date_p, full_time_p,
                              '(highest|historgram)'))
            },
            'scanner3DTop_heightmap': {
                'template': '{TERRAREF_BASE}/{station}/{level}/'
                            '{sensor}/{date}/{time}/{filename}',
                'pattern': ('scanner3DTop_lv1_{}__{}_{}.bmp'.\
                            format(date_p, full_time_p,
                            'uamac_heightmap(_mask)?'))
            }
        },
        'raw_data': {
>>>>>>> befae84f
        }
    }

}


def exact_p(pattern):

    return '^{}$'.format(pattern)


def get_sensor_path(station, level, sensor, date='', time='',
                    filename=''):
    """Get the appropritate path for writing sensor data

    Args:
      station (str): abbreviated name of the site
      level (str): data level (raw_data | Level_1 | Level_2)
      sensor (str): sensor name, may be a product name for Level_1
      date (YYYY-MM-DD str): optional date field
      time (datetime str): optional time field
      filename (str): option filename, must match sensor pattern
      
    Returns:
      (str) full path

    Notes:
      When no filename is given, get_sensor_path returns the desired
      path with pre-defined, well-known filename. If filename is not
      given and no pre-defined filename exists, then a RuntimeError
      is raised.

      If a filename is supplied, it must patch a pre-defined pattern.
      A RuntimeError is raised if the filename does not match the 
      pattern.
    """

    if date and re.match(exact_p(date_p), date)==None:
        raise RuntimeError('The date given is in the wrong format')

    if time and re.match(exact_p(full_date_p), time)==None:
        raise RuntimeError('The time given is in the wrong format')

    try:
        s = STATIONS[station][level][sensor]
    except KeyError:
        raise RuntimeError('The station, level or sensor given does'
                           'not exist')

    if filename:
        result = re.match(exact_p(s['pattern']), filename)
        if result==None:
            raise RuntimeError('The filename given does not match '
                               'the correct pattern')
    else:
        try:
            filename = s['filename']
        except KeyError:
            raise RuntimeError('No default filename found, you need '
                               'to specify a filename')


    path = s['template'].format(TERRAREF_BASE=TERRAREF_BASE,
                                station=station, level=level,
                                sensor=sensor, date=date, time=time,
                                filename=filename)
    return path


def create_sensor_path(path):
    """
    Check if the path exists. If it exists, then do nothing.
    If not, then create all the missing subdirectories.
    """
    if not os.path.exists(os.path.dirname(path)):
        os.makedirs(os.path.dirname(path))


def get_sensors(station):
    """ Get all sensors for a given station."""
    return STATIONS[station]['sensors'].keys()


def get_sites():
    """ Get all sites (stations) listed."""
    return STATIONS.keys()


def get_sitename(station, date, range_=None, column=None):
    """ Returns a full sitename for the plot (or fullfield image)
    corresponding to the given station, date, range and column.

    Args:
      station (str): the name of the station
      date (str): the date when the image was taken
      range_ (str): the vertical index of the plot in the fullfield
      column (str): the horizontal index of the plot in the fullfield

    Returns:
      (str): the full sitename for the plot (or the fullfield image)
    """

    site = STATIONS[station]['sitename']
    season = int(date[:4])-2013
    sitename = '{} Season {} Range {} Column {}'.\
              format(site, season, range_, column)
    return sitename


def check_site(station):
    """ Checks for valid station given the station name, and return its
    path in the file system.
    """

    if not os.path.exists(TERRAREF_BASE):
        raise InvalidUsage('Could not find data, try setting TERRAREF_BASE environmental variable')

    sitepath = os.path.join(TERRAREF_BASE, station)
    if not os.path.exists(sitepath):
        raise InvalidUsage('unknown site', payload={'site': station})

    return sitepath


def check_sensor(station, sensor, date=None):
    """ Checks for valid sensor with optional date, and return its path
    in the file system.
    """

    sitepath = check_site(station)

    sensorpath = os.path.join(sitepath, 'Level_1', sensor)
    if not os.path.exists(sensorpath):
        raise InvalidUsage('unknown sensor',
                           payload={'site': station, 'sensor': sensor})

    if not date:
        return sensorpath

    datepath = os.path.join(sensorpath, date)
    print("datepath = {}".format(datepath))
    if not os.path.exists(datepath):
        raise InvalidUsage('sensor data not available for given date',
                           payload={'site': station, 'sensor': sensor,
                                    'date': date})

    return datepath


def get_attachment_name(site, sensor, date, product):
    """ Encodes site, sensor, and date to create a unique attachment name.
    """

    root, ext = os.path.splitext(product)
    return "{}-{}-{}.{}".format(site, sensor, date, ext)


def plot_attachment_name(sitename, sensor, date, product):
    """ Encodes sitename, sensor, and date to create a unqiue attachment name.
    """

    root, ext = os.path.splitext(product)
    return "{}-{}-{}.{}".format(sitename, sensor, date, ext) 
<<<<<<< HEAD
    
    
def get_fixed_datasetid_for_sensor(station, sensor):
    """ Returns the Clowder dataset ID for the fixed sensor information
    """
    return STATIONS[station]["sensors"][sensor]["fixed_metadata_datasetid"]



=======


if __name__ == '__main__':
    try:
        print get_sensor_path('ua-mac', 'Level_1', 'rgb_fullfield', '2017-04-27')
    except Exception as e:
        print(e)

    try:
        print get_sensor_path('ua-mac', 'Level_1', 'rgb_fullfield', '20127')
    except Exception as e:
        print(e)

    try:
        print get_sensor_path('ua-mac', 'Level_1', 'stereoTop_geotiff', '2017-04-27', '2017-04-27__13-48-56-082', 'stereoTop_lv1_2016-04-29__13-53-42-743_uamac_left.jpg')
    except Exception as e:
        print(e)

    try:
        print get_sensor_path('ua-mac', 'Level_1', 'stereoTop_geotiff', '2017-04-27', '13-48-56-082', 'stereoTop_lv1_2016-04-29__13-53-42-743_uamac_left.jpg')
    except Exception as e:
        print(e)

    try:
        print get_sensor_path('ua', 'Level_1', 'flirIrCamera', '2017-04-27', '2017-04-27__23-12-13-999', 'uamac_soilremovalmask.nc')
    except Exception as e:
        print(e)

    try:
        print get_sensor_path('ua-mac', 'Level_1', 'flirIrCamera', '2017-04-27', '2017-04-27__23-12-13-999', 'uamac_soilremovalmask.nc')
    except Exception as e:
        print(e)

    try:
        print get_sensor_path('ua-mac', 'Level_1', 'flirIrCamera', '2017-04-27', '2017-04-27__23-12-13-999', '')
    except Exception as e:
        print(e)

    try:
        print get_sensor_path('ua-mac', 'Level_1', 'scanner3DTop_heightmap', '2017-04-27', '2017-04-27__15-16-17-888', 'scanner3DTop_lv1_2017-06-06__17-14-31-218_uamac_heightmap_mask.bmp')
    except Exception as e:
        print(e)
>>>>>>> befae84f
<|MERGE_RESOLUTION|>--- conflicted
+++ resolved
@@ -1,10 +1,7 @@
 import os
 import re
 
-<<<<<<< HEAD
-import extractors
-=======
->>>>>>> befae84f
+
 
 if os.path.exists('/projects/arpae/terraref/sites'):
     TERRAREF_BASE = '/projects/arpae/terraref/sites'
@@ -94,88 +91,8 @@
         'Level_2': {
         }
     },
-
     'ua-mac': {
         'sitename': 'MAC Field Scanner',
-<<<<<<< HEAD
-        'sensors': {
-            'stereoTop': {
-                "fixed_metadata_datasetid": "5873a8ae4f0cad7d8131ac0e",
-                "unstitched": {
-                    "pathname": "stereoTop_geotiff",
-                    'suffixes': [
-                        "left.jpg", "right.jpg",
-                        "left.tif", "right.tif"
-                    ]
-                },
-                "stitched": {
-                    "pathname": "fullfield",
-                    "timestamp_folder": False,
-                    "patterns": [
-                        "stereoTop_fullfield.tif",
-                        "stereoTop_fullfield_10pct.tif"
-                    ]
-                }
-            },
-            'flirIrCamera': {
-                "fixed_metadata_datasetid": "5873a7184f0cad7d8131994a",
-                "unstitched": {
-                    "pathname": "flir2tif",
-                    'suffixes': [".png", ".tif"]
-                },
-                "stitched": {
-                    "pathname": "fullfield",
-                    "timestamp_folder": False,
-                    "patterns": [
-                        "flirIrCamera_fullfield.tif",
-                        "flirIrCamera_fullfield_10pct.tif"
-                    ]
-                }
-            },
-            "co2Sensor": {
-                "fixed_metadata_datasetid": "5873a9924f0cad7d8131b648"
-            },
-            "cropCircle": {
-                "fixed_metadata_datasetid": "5873a7ed4f0cad7d8131a2e7"
-            },
-            "EnvironmentLogger": {
-                "fixed_metadata_datasetid": "TBD"
-            },
-            "irrigation": {
-                "fixed_metadata_datasetid": "TBD"
-            },
-            "lightning": {
-                "fixed_metadata_datasetid": "TBD"
-            },
-            "ndviSensor": {
-                "fixed_metadata_datasetid": "5873a8f64f0cad7d8131af54"
-            },
-            "parSensor": {
-                "fixed_metadata_datasetid": "5873a8ce4f0cad7d8131ad86"
-            },
-            "priSensor": {
-                "fixed_metadata_datasetid": "5873a9174f0cad7d8131b09a"
-            },            
-            "ps2Top": {
-                "fixed_metadata_datasetid": "5873a84b4f0cad7d8131a73d"
-            },
-            "scanner3DTop": {
-                "fixed_metadata_datasetid": "5873a7444f0cad7d81319b2b"
-            },
-            "stereoTop": {
-                "fixed_metadata_datasetid": "5873a8ae4f0cad7d8131ac0e"
-            },
-            "SWIR": {
-                "fixed_metadata_datasetid": "5873a79e4f0cad7d81319f5f"
-            },
-            "VNIR": {
-                "fixed_metadata_datasetid": "5873a7bb4f0cad7d8131a0b7"
-            },
-            "weather": {
-                "fixed_metadata_datasetid": "TBD"
-            },
-
-=======
         'Level_1': {
             'rgb_fullfield': {
                 'template': '{TERRAREF_BASE}/{station}/{level}/'
@@ -261,7 +178,54 @@
             }
         },
         'raw_data': {
->>>>>>> befae84f
+            'stereoTop': {
+                "fixed_metadata_datasetid": "5873a8ae4f0cad7d8131ac0e",
+            },
+            'flirIrCamera': {
+                "fixed_metadata_datasetid": "5873a7184f0cad7d8131994a",
+            },
+            "co2Sensor": {
+                "fixed_metadata_datasetid": "5873a9924f0cad7d8131b648"
+            },
+            "cropCircle": {
+                "fixed_metadata_datasetid": "5873a7ed4f0cad7d8131a2e7"
+            },
+            "EnvironmentLogger": {
+                "fixed_metadata_datasetid": "TBD"
+            },
+            "irrigation": {
+                "fixed_metadata_datasetid": "TBD"
+            },
+            "lightning": {
+                "fixed_metadata_datasetid": "TBD"
+            },
+            "ndviSensor": {
+                "fixed_metadata_datasetid": "5873a8f64f0cad7d8131af54"
+            },
+            "parSensor": {
+                "fixed_metadata_datasetid": "5873a8ce4f0cad7d8131ad86"
+            },
+            "priSensor": {
+                "fixed_metadata_datasetid": "5873a9174f0cad7d8131b09a"
+            },            
+            "ps2Top": {
+                "fixed_metadata_datasetid": "5873a84b4f0cad7d8131a73d"
+            },
+            "scanner3DTop": {
+                "fixed_metadata_datasetid": "5873a7444f0cad7d81319b2b"
+            },
+            "stereoTop": {
+                "fixed_metadata_datasetid": "5873a8ae4f0cad7d8131ac0e"
+            },
+            "SWIR": {
+                "fixed_metadata_datasetid": "5873a79e4f0cad7d81319f5f"
+            },
+            "VNIR": {
+                "fixed_metadata_datasetid": "5873a7bb4f0cad7d8131a0b7"
+            },
+            "weather": {
+                "fixed_metadata_datasetid": "TBD"
+            },
         }
     }
 
@@ -425,17 +389,11 @@
 
     root, ext = os.path.splitext(product)
     return "{}-{}-{}.{}".format(sitename, sensor, date, ext) 
-<<<<<<< HEAD
-    
     
 def get_fixed_datasetid_for_sensor(station, sensor):
     """ Returns the Clowder dataset ID for the fixed sensor information
     """
-    return STATIONS[station]["sensors"][sensor]["fixed_metadata_datasetid"]
-
-
-
-=======
+    return STATIONS[station]["raw_data"][sensor]["fixed_metadata_datasetid"]    
 
 
 if __name__ == '__main__':
@@ -477,5 +435,4 @@
     try:
         print get_sensor_path('ua-mac', 'Level_1', 'scanner3DTop_heightmap', '2017-04-27', '2017-04-27__15-16-17-888', 'scanner3DTop_lv1_2017-06-06__17-14-31-218_uamac_heightmap_mask.bmp')
     except Exception as e:
-        print(e)
->>>>>>> befae84f
+        print(e)