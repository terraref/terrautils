--- conflicted
+++ resolved
@@ -46,85 +46,6 @@
     },
 
     'ua-mac': {
-<<<<<<< HEAD
-        'title': 'MAC Field Scanner',
-        'raw_data': {
-            'co2Sensor': {
-                "fixed_metadata_datasetid": "5873a9924f0cad7d8131b648",
-                'template': '{base}/{station}/{level}/'
-                            '{sensor}/{date}/{timestamp}/{filename}',
-                'pattern': '([0-9a-f]){8}-([0-9a-f]){4}-([0-9'
-                           'a-f]){4}-([0-9a-f]){4}-([0-9a-f])'
-                           '{12}_(metadata.json|rawData0000.bin)'
-            },
-            
-            'stereoTop': {
-                "fixed_metadata_datasetid": "5873a8ae4f0cad7d8131ac0e"
-            },
-            
-            'flirIrCamera': {
-                "fixed_metadata_datasetid": "5873a7184f0cad7d8131994a"
-            },
-            
-            "cropCircle": {
-                "fixed_metadata_datasetid": "5873a7ed4f0cad7d8131a2e7"
-            },
-            
-            "irrigation": {
-                "fixed_metadata_datasetid": "TBD"
-            },
-            
-            'EnvironmentLogger': {
-                'template': '{base}/{station}/{level}/'
-                            '{sensor}/{date}/{filename}',
-                'pattern': '{timestamp}_environment_logger.json',
-                'fixed_metadata_datasetid': 'TBD'
-            },
-            
-            "lightning": {
-                "fixed_metadata_datasetid": "TBD"
-            },
-            
-            "ndviSensor": {
-                "fixed_metadata_datasetid": "5873a8f64f0cad7d8131af54"
-            },
-            
-            "parSensor": {
-                "fixed_metadata_datasetid": "5873a8ce4f0cad7d8131ad86"
-            },
-            
-            "priSensor": {
-                "fixed_metadata_datasetid": "5873a9174f0cad7d8131b09a"
-            },
-            
-            "ps2Top": {
-                "fixed_metadata_datasetid": "5873a84b4f0cad7d8131a73d"
-            },
-            
-            "scanner3DTop": {
-                "fixed_metadata_datasetid": "5873a7444f0cad7d81319b2b"
-            },
-            
-            "stereoTop": {
-                "fixed_metadata_datasetid": "5873a8ae4f0cad7d8131ac0e"
-            },
-            
-            "SWIR": {
-                "fixed_metadata_datasetid": "5873a79e4f0cad7d81319f5f"
-            },
-            
-            "VNIR": {
-                "fixed_metadata_datasetid": "5873a7bb4f0cad7d8131a0b7"
-            },
-            
-            "weather": {
-                  "fixed_metadata_datasetid": "TBD"
-            },
-            
-            "scanalyzer": {
-                 "fixed_metadata_datasetid": "5873eac64f0cad7d81349b0b"
-            }
-=======
         'co2Sensor': {
             "fixed_metadata_datasetid": "5873a9924f0cad7d8131b648",
             'template': '{base}/{station}/raw_data/'
@@ -195,9 +116,11 @@
         
         "weather": {
               "fixed_metadata_datasetid": "TBD"
->>>>>>> d94f44e3
-        },
-
+        },
+        "scanalyzer": {
+              "fixed_metadata_datasetid": "5873eac64f0cad7d81349b0b"
+        },
+        
         'rgb_fullfield': {
             'template': '{base}/{station}/Level_1/'
                         '{sensor}/{date}/{filename}',
