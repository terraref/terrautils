--- conflicted
+++ resolved
@@ -2,19 +2,7 @@
 import re
 
 
-<<<<<<< HEAD
-
-if os.path.exists('/projects/arpae/terraref/sites'):
-    TERRAREF_BASE = '/projects/arpae/terraref/sites'
-else:
-    TERRAREF_BASE = '/home/extractor/sites'
-
-TERRAREF_BASE = os.environ.get('TERRAREF_BASE', TERRAREF_BASE)
-
-
 # 2017
-=======
->>>>>>> c17e9046
 year_p = '(20\d\d)'
 # 06
 month_p = '(0[1-9]|1[0-2])'
@@ -28,10 +16,8 @@
 full_time_p = '([0-1]\d|2[0-3])-([0-5]\d)-([0-5]\d)-(\d{3})'
 # 2017-06-28__23-48-28-435
 full_date_p = '{}__{}'.format(date_p, full_time_p)
-filename_level_p = '(raw|lv1|lv2)'
+filename_level_p = '(raw|lv1|lv2)'ß
 path_level_p = '(raw_data|Level_1|Level_2)'
-
-
 
 
 STATIONS = {
@@ -193,7 +179,6 @@
                             '{sensor}/{date}/{time}/{filename}',
                 'pattern': 'VNIR_{level}_{station}_{timestamp}{opts}.nc'
             },
-
             'soil_removal_swir': {
                 'template': '{base}/{station}/{level}/'
                             '{sensor}/{date}/{time}/{filename}',
@@ -224,23 +209,20 @@
     },
 }
 
-LV_CONV = {
-    'raw_data': 'raw',
-    'Level_1': 'lv1',
-    'Level_2': 'lv2'
-}
-
 
 def add_arguments(parser):
+    if os.path.exists('/projects/arpae/terraref/sites'):
+        TERRAREF_BASE = '/projects/arpae/terraref/sites'
+    else:
+        TERRAREF_BASE = '/home/extractor/sites'
 
     parser.add_argument('--terraref_base', type=str,
-                        default=os.environ.get('TERRAREF_BASE',
-                        '/projects/arpae/terraref/sites'),
+                        default=os.environ.get('TERRAREF_BASE', TERRAREF_BASE),
                         help='Terraref base path')
 
     parser.add_argument('--terraref_site', type=str,
-                        default=os.environ.get('TERRAREF_SITE',
-                        'ua-mac'), help='station name')
+                        default=os.environ.get('TERRAREF_SITE', 'ua-mac'),
+                        help='station name')
 
     parser.add_argument('--terraref_level', type=str,
                         default='Level_1')
@@ -254,36 +236,10 @@
     return '^{}$'.format(pattern)
 
 
-<<<<<<< HEAD
-def get_sensor_path(station, level, sensor, date='', time='', filename=''):
-    """Get the appropritate path for writing sensor data
-
-    Args:
-      station (str): abbreviated name of the site
-      level (str): data level (raw_data | Level_1 | Level_2)
-      sensor (str): sensor name, may be a product name for Level_1
-      date (YYYY-MM-DD str): optional date field
-      time (datetime str): optional time field
-      filename (str): option filename, must match sensor pattern
-      
-    Returns:
-      (str) full path
-
-    Notes:
-      When no filename is given, get_sensor_path returns the desired
-      path with pre-defined, well-known filename. If filename is not
-      given and no pre-defined filename exists, then a RuntimeError
-      is raised.
-
-      If a filename is supplied, it must patch a pre-defined pattern.
-      A RuntimeError is raised if the filename does not match the 
-      pattern.
-    """
-=======
 def extract_date(timestamp):
->>>>>>> c17e9046
 
     return timestamp.split('__')[0]
+
 
 def get_attachment_name(site, sensor, date, product):
     """ Encodes site, sensor, and date to create a unique attachment name.
@@ -301,77 +257,9 @@
     return "{}-{}-{}.{}".format(sitename, sensor, date, ext)
 
 
-<<<<<<< HEAD
-def get_sensor_path_by_dataset(station, level, datasetname, sensor='', extension='', opts=[], hms=None):
-    """Get the appropritate path for writing sensor data
-
-    Args:
-      station (str): abbreviated name of the site
-      level (str): data level (raw_data | Level_1 | Level_2)
-      datasetname (sensor - date__timestamp str): e.g. VNIR - 2017-06-28__23-48-28-435
-      sensor (str): sensor name, may be a product name for Level_1
-      extension (str): file extension for generated filename
-      opts (list of strs): any suffixes to apply to generated filename
-      hms (str): allows one to add/override a timestamp if not included in datasetname (e.g. EnvironmentLogger)
-
-    Returns:
-      (str) full path
-    """
-
-    # Split dataset into sensorname and timestamp portions
-    if datasetname.find(" - ") > -1:
-        sensorname = datasetname.split(" - ")[0]
-        time = datasetname.split(" - ")[1]
-    else:
-        sensorname = datasetname
-        time = "2017"
-    # Get date portion of timestamp if there is one; if not, assume whole thing is just the date
-    if time.find("__") > -1:
-        date = time.split("__")[0]
-    else:
-        date = time
-        time = ""
-    # Override timestamp if necessary
-    if hms:
-        time = date + "__" + hms
-    # Override dataset sensorname with provided name if given (e.g. use timestamp of raw while getting Level_1 output)
-    if sensor == '':
-        sensor = sensorname
-
-    filename = get_sensor_filename(station, level, sensor, time, extension, opts)
-
-    return get_sensor_path(station, level, sensor, date, time, filename)
-
-
-def get_sensor_filename(station, level, sensor, time, extension, opts):
-    """Determine output filename given input information."""
-
-    default_filename_template = '{sensor}_{level}_{station}_{time}_{opts}.{ext}'
-
-    # Use shortland for levels
-    if level.find("Level_") > -1:
-        level = level.replace("Level_", "lv")
-    # If extension included a period, remove it
-    if extension != '':
-        extension = '.' + extension.replace('.', '')
-
-    # TODO: Allow overriding of this template by station or sensor
-    filename_template = default_filename_template
-
-    # "_".join([sensor, level, station, time]+opts) + extension
-    return filename_template.format(sensor=sensor, level=level, station=station,
-                                    time=time, opts="_".join(opts), ext=extension)
-
-
-def create_sensor_path(path):
-    """
-    Check if the path exists. If it exists, then do nothing.
-    If not, then create all the missing subdirectories.
-=======
 class Sensors():
     """Simple class used to save components of the file system path
     where sensor data will be stored.
->>>>>>> c17e9046
     """
 
     def __init__(self, base, station, level, sensor):
@@ -386,11 +274,16 @@
     def _level_names(self, level):
         """Convert level path name to level file name."""
 
+        LV_CONV = {
+            'raw_data': 'raw',
+            'Level_1': 'lv1',
+            'Level_2': 'lv2'
+        }
+
         return LV_CONV[level]
 
 
-    def get_sensor_path(self, timestamp, sensor='', filename='',
-                        opts=None, ext=''):
+    def get_sensor_path(self, timestamp, sensor='', filename='', opts=None, ext=''):
         """Get the appropritate path for writing sensor data
 
         Args:
@@ -431,10 +324,8 @@
             s = STATIONS[self.site][self.level][sensor]
 
         except KeyError:
-            raise RuntimeError('The station, level or sensor given does'
-                               ' not exist')
-
-        # TODO pattern should be completed with regex string using format
+            raise RuntimeError('The station, level or sensor given does not exist')
+
         if filename:
             try:
                 pattern = exact_p(s['pattern']).format(sensor='\D*',
@@ -442,36 +333,29 @@
                               date=date_p, time=full_time_p,
                               timestamp=full_date_p, opts='\D*')
             except KeyError:
-                raise RuntimeError('Some fields from the pattern '
-                                   'are not available')
+                raise RuntimeError('Some fields from the pattern are not available')
 
             result = re.match(pattern, filename)
             if result==None:
-                raise RuntimeError('The filename given does not match '
-                                   'the correct pattern')
-
-        # TODO check that all fields from patterns are available
-        # TODO write the _level_name function (maps Level_1 to lv1, etc)
+                raise RuntimeError('The filename given does not match the correct pattern')
+
         else:
             filename = s['pattern'].format(station=self.station,
                     level=self._level_names(self.level), sensor=sensor,
-                    timestamp=timstamp, date=date, time=hms,
-                    opts=opts)
-
-        # TODO split extension with os.path function than do
-        # a string match and replace
+                    timestamp=timestamp, date=date, time=hms, opts=opts)
+
         if ext:
+            if ext != '':
+                ext = '.' + ext.replace('.', '')
             filename = os.path.splitext(filename)[0] + ext
 
-        path = s['template'].format(base=self.base, station=self.station,
+        return s['template'].format(base=self.base, station=self.station,
                                     level=self.level, sensor=self.sensor,
-                                    timestamp=timstamp, date=date, time=hms,
+                                    timestamp=timestamp, date=date, time=hms,
                                     filename=filename)
-        return path
-
-
-    def get_sensor_path_by_dataset(self, datasetname, sensor='',
-                                   ext='', opts=None, hms=None):
+
+
+    def get_sensor_path_by_dataset(self, dsname, sensor='', ext='', opts=None, hms=None):
         """Get the appropritate path for writing sensor data
 
         Args:
@@ -489,10 +373,10 @@
         """
 
         # Split dataset into sensorname and timestamp portions
-        if datasetname.find(" - ") > -1:
-            sensorname, time = datasetname.split(" - ")
+        if dsname.find(" - ") > -1:
+            sensorname, time = dsname.split(" - ")
         else:
-            sensorname = datasetname
+            sensorname = dsname
             time = "2017"
 
         # Get date portion of timestamp if there is one; if not,
@@ -515,7 +399,7 @@
         return self.get_sensor_path(time, sensor=sensor, opts=opts, ext=ext)
 
 
-    def get_fixed_datasetid_for_sensor(site, level, sensor):
+    def get_fixed_datasetid_for_sensor(self, site, level, sensor):
         """ Returns the Clowder dataset ID for the
             fixed sensor information
         """
@@ -583,58 +467,4 @@
                                payload={'site': station, 'sensor': sensor,
                                         'date': date})
 
-        return datepath
-
-<<<<<<< HEAD
-    root, ext = os.path.splitext(product)
-    return "{}-{}-{}.{}".format(sitename, sensor, date, ext) 
-
-
-def get_fixed_datasetid_for_sensor(station, sensor):
-    """ Returns the Clowder dataset ID for the fixed sensor information
-    """
-    return STATIONS[station]["raw_data"][sensor]["fixed_metadata_datasetid"]    
-
-
-if __name__ == '__main__':
-    try:
-        print get_sensor_path('ua-mac', 'Level_1', 'rgb_fullfield', '2017-04-27')
-    except Exception as e:
-        print(e)
-
-    try:
-        print get_sensor_path('ua-mac', 'Level_1', 'rgb_fullfield', '20127')
-    except Exception as e:
-        print(e)
-
-    try:
-        print get_sensor_path('ua-mac', 'Level_1', 'stereoTop_geotiff', '2017-04-27', '2017-04-27__13-48-56-082', 'stereoTop_lv1_2016-04-29__13-53-42-743_uamac_left.jpg')
-    except Exception as e:
-        print(e)
-
-    try:
-        print get_sensor_path('ua-mac', 'Level_1', 'stereoTop_geotiff', '2017-04-27', '13-48-56-082', 'stereoTop_lv1_2016-04-29__13-53-42-743_uamac_left.jpg')
-    except Exception as e:
-        print(e)
-
-    try:
-        print get_sensor_path('ua', 'Level_1', 'flirIrCamera', '2017-04-27', '2017-04-27__23-12-13-999', 'uamac_soilremovalmask.nc')
-    except Exception as e:
-        print(e)
-
-    try:
-        print get_sensor_path('ua-mac', 'Level_1', 'flirIrCamera', '2017-04-27', '2017-04-27__23-12-13-999', 'uamac_soilremovalmask.nc')
-    except Exception as e:
-        print(e)
-
-    try:
-        print get_sensor_path('ua-mac', 'Level_1', 'flirIrCamera', '2017-04-27', '2017-04-27__23-12-13-999', '')
-    except Exception as e:
-        print(e)
-
-    try:
-        print get_sensor_path('ua-mac', 'Level_1', 'scanner3DTop_heightmap', '2017-04-27', '2017-04-27__15-16-17-888', 'scanner3DTop_lv1_2017-06-06__17-14-31-218_uamac_heightmap_mask.bmp')
-    except Exception as e:
-        print(e)
-=======
->>>>>>> c17e9046
+        return datepath