--- conflicted
+++ resolved
@@ -121,12 +121,7 @@
             else:
                 sites["url"] = ""
 
-<<<<<<< HEAD
     return list(sites.values())
-=======
-    return sites
->>>>>>> d2225c65
-
 
 def _get_experiment_metadata(date, sensorId): 
     sensors = Sensors(base="", station=STATION_NAME, sensor=sensorId)
