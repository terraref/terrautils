from setuptools import setup, find_packages

def description():
    with open('readme.rst') as f:
         return f.read()

setup(name='terraref-terrautils',
      packages=find_packages(),
      namespace_packages=['terraref'],
      version='1.1.2',
      description='TERRA-REF workflow utilities',
      long_description=description(),
      author='Max Burnette',
      author_email='mburnet2@illinois.edu',

      url='https://terraref.org',
      project_urls = {
        'Source': 'https://github.com/terraref/terrautils',
        'Tracker': 'https://github.com/terraref/computing-pipeline/issues',
      },

      license='BSD',
      classifiers=[
        'Development Status :: 4 - Beta',
        'Intended Audience :: Science/Research',
        'Topic :: Scientific/Engineering :: Bio-Informatics',
        'Topic :: Database',
        'Topic :: Scientific/Engineering :: GIS',
        'Topic :: Utilities',
        'License :: OSI Approved :: BSD License',
        'Natural Language :: English',
        'Programming Language :: Python :: 2.7',
      ],
      keywords=['terraref', 'clowder', 'field crop', 'phenomics', 'computer vision', 'remote sensing'],

<<<<<<< HEAD
=======
setup(name='terrautils',
      version='1.1.0',
      packages=['terrautils'],
      include_package_data=True,
>>>>>>> 33525865
      install_requires=[
          'cfunits',
          'influxdb',
          'matplotlib',
          'netCDF4',
          'numpy',
          'Pillow',
          'python-dateutil',
          'scipy',
          'utm', 
          'python-logstash',
          'pyclowder>=2,<3'
      ],

      include_package_data=True,
      zip_safe=False,
)
<|MERGE_RESOLUTION|>--- conflicted
+++ resolved
@@ -4,10 +4,11 @@
     with open('readme.rst') as f:
          return f.read()
 
-setup(name='terraref-terrautils',
+setup(name='terrautils',
       packages=find_packages(),
       namespace_packages=['terraref'],
-      version='1.1.2',
+      version='1.2.0',
+      include_package_data=True,
       description='TERRA-REF workflow utilities',
       long_description=description(),
       author='Max Burnette',
@@ -18,6 +19,21 @@
         'Source': 'https://github.com/terraref/terrautils',
         'Tracker': 'https://github.com/terraref/computing-pipeline/issues',
       },
+
+      install_requires=[
+          'cfunits',
+          'influxdb',
+          'matplotlib',
+          'netCDF4',
+          'numpy',
+          'Pillow',
+          'python-dateutil',
+          'scipy',
+          'utm',
+          'python-logstash',
+          'pyclowder>=2,<3'
+      ],
+      zip_safe=False,
 
       license='BSD',
       classifiers=[
@@ -31,29 +47,5 @@
         'Natural Language :: English',
         'Programming Language :: Python :: 2.7',
       ],
-      keywords=['terraref', 'clowder', 'field crop', 'phenomics', 'computer vision', 'remote sensing'],
-
-<<<<<<< HEAD
-=======
-setup(name='terrautils',
-      version='1.1.0',
-      packages=['terrautils'],
-      include_package_data=True,
->>>>>>> 33525865
-      install_requires=[
-          'cfunits',
-          'influxdb',
-          'matplotlib',
-          'netCDF4',
-          'numpy',
-          'Pillow',
-          'python-dateutil',
-          'scipy',
-          'utm', 
-          'python-logstash',
-          'pyclowder>=2,<3'
-      ],
-
-      include_package_data=True,
-      zip_safe=False,
+      keywords=['terraref', 'clowder', 'field crop', 'phenomics', 'computer vision', 'remote sensing']
 )
